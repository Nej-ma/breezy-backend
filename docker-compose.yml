--- conflicted
+++ resolved
@@ -40,11 +40,8 @@
       - MONGO_INITDB_DATABASE=breezy_auth
     volumes:
       - mongodb_auth_data:/data/db
-<<<<<<< HEAD
     ports:
       - "27017:27017"  # Pour MongoDB Compass
-=======
->>>>>>> 62bdb151
     networks:
       - breezy-microservices-network
     healthcheck:
@@ -61,11 +58,8 @@
       - MONGO_INITDB_DATABASE=breezy_users
     volumes:
       - mongodb_user_data:/data/db
-<<<<<<< HEAD
     ports:
       - "27018:27017"  # Pour MongoDB Compass
-=======
->>>>>>> 62bdb151
     networks:
       - breezy-microservices-network
     healthcheck:
@@ -82,11 +76,8 @@
       - MONGO_INITDB_DATABASE=breezy_posts
     volumes:
       - mongodb_post_data:/data/db
-<<<<<<< HEAD
     ports:
       - "27019:27017"  # Pour MongoDB Compass
-=======
->>>>>>> 62bdb151
     networks:
       - breezy-microservices-network
     healthcheck:
@@ -103,11 +94,8 @@
       - MONGO_INITDB_DATABASE=breezy_notifications
     volumes:
       - mongodb_notification_data:/data/db
-<<<<<<< HEAD
     ports:
       - "27020:27017"  # Pour MongoDB Compass
-=======
->>>>>>> 62bdb151
     networks:
       - breezy-microservices-network
     healthcheck:
@@ -168,12 +156,9 @@
       - "traefik.http.routers.auth-api.service=auth-service"
       - "traefik.http.services.auth-service.loadbalancer.server.port=3001"
       # Middleware pour retirer le préfixe /api/auth + sécurité
+      # Middleware pour retirer le préfixe /api/auth + sécurité
       - "traefik.http.middlewares.auth-stripprefix.stripprefix.prefixes=/api/auth"
-<<<<<<< HEAD
       - "traefik.http.routers.auth-api.middlewares=auth-stripprefix,api-chain@file"
-=======
-      - "traefik.http.routers.auth-api.middlewares=auth-stripprefix,security-headers@file,gzip-compression@file"
->>>>>>> 62bdb151
 
   # User Service
   user-service:
@@ -212,11 +197,7 @@
       - "traefik.http.routers.user-api.service=user-service"
       - "traefik.http.services.user-service.loadbalancer.server.port=3002"
       - "traefik.http.middlewares.user-stripprefix.stripprefix.prefixes=/api/users"
-<<<<<<< HEAD
       - "traefik.http.routers.user-api.middlewares=user-stripprefix,api-chain@file"
-=======
-      - "traefik.http.routers.user-api.middlewares=user-stripprefix,security-headers@file,gzip-compression@file"
->>>>>>> 62bdb151
 
   # Post Service
   post-service:
@@ -258,11 +239,7 @@
       - "traefik.http.routers.post-api.service=post-service"
       - "traefik.http.services.post-service.loadbalancer.server.port=3003"
       - "traefik.http.middlewares.post-stripprefix.stripprefix.prefixes=/api/posts"
-<<<<<<< HEAD
       - "traefik.http.routers.post-api.middlewares=post-stripprefix,api-chain@file"
-=======
-      - "traefik.http.routers.post-api.middlewares=post-stripprefix,security-headers@file,gzip-compression@file"
->>>>>>> 62bdb151
 
   # Notification Service
   notification-service:
@@ -303,11 +280,7 @@
       - "traefik.http.routers.notification-api.service=notification-service"
       - "traefik.http.services.notification-service.loadbalancer.server.port=3004"
       - "traefik.http.middlewares.notification-stripprefix.stripprefix.prefixes=/api/notifications"
-<<<<<<< HEAD
       - "traefik.http.routers.notification-api.middlewares=notification-stripprefix,api-chain@file"
-=======
-      - "traefik.http.routers.notification-api.middlewares=notification-stripprefix,security-headers@file,gzip-compression@file"
->>>>>>> 62bdb151
 
   # =============
   # SWAGGER AGGREGATOR (pour documentation unifiée)
@@ -344,21 +317,13 @@
       - "traefik.http.routers.docs.entrypoints=web"
       - "traefik.http.routers.docs.service=swagger-aggregator"
       - "traefik.http.services.swagger-aggregator.loadbalancer.server.port=3005"
-<<<<<<< HEAD
       - "traefik.http.routers.docs.middlewares=web-chain@file"
-=======
-      - "traefik.http.routers.docs.middlewares=security-headers@file,gzip-compression@file"
->>>>>>> 62bdb151
       # Route pour la racine / (page d'accueil)
       - "traefik.http.routers.root.rule=Path(`/`)"
       - "traefik.http.routers.root.entrypoints=web"
       - "traefik.http.routers.root.service=swagger-aggregator"
       - "traefik.http.routers.root.priority=1"
-<<<<<<< HEAD
       - "traefik.http.routers.root.middlewares=web-chain@file"
-=======
-      - "traefik.http.routers.root.middlewares=security-headers@file,gzip-compression@file"
->>>>>>> 62bdb151
 
 volumes:
   mongodb_auth_data:
