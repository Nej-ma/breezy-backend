var createError = require('http-errors');
var express = require('express');
var path = require('path');
var cookieParser = require('cookie-parser');
var logger = require('morgan');
const swaggerUi = require('swagger-ui-express');
const swaggerJsdoc = require('swagger-jsdoc');

// Load environment variables
require('dotenv').config();

// Import security middleware
const helmet = require('helmet');
const cors = require('cors');
const rateLimit = require('express-rate-limit');

// Import database configuration
const connectDB = require('./config/database');

var indexRouter = require('./routes/index');
var usersRouter = require('./routes/users');
<<<<<<< HEAD
var postsRouter = require('./routes/posts');
=======
var authRouter = require('./routes/auth');
>>>>>>> d0b64274

var app = express();

// Security middleware
app.use(helmet());
app.use(cors({
  origin: process.env.FRONTEND_URL || 'http://localhost:3000',
  credentials: true
}));

// Rate limiting
const limiter = rateLimit({
  windowMs: 15 * 60 * 1000, // 15 minutes
  max: 100 // limit each IP to 100 requests per windowMs
});
app.use('/api/', limiter);

// Swagger setup
const swaggerOptions = {
  definition: {
    openapi: '3.0.0',
    info: {
      title: 'Breezy API',
      version: '1.0.0',
      description: 'Documentation de mon API avec Swagger',
    },
  },
  apis: ['./routes/*.js'], // ou './app.js' selon où tu mets tes routes
};

const swaggerSpec = swaggerJsdoc(swaggerOptions);

app.use('/api-docs', swaggerUi.serve, swaggerUi.setup(swaggerSpec));

// Initialize database connection
connectDB();

// view engine setup
app.set('views', path.join(__dirname, 'views'));
app.set('view engine', 'jade');

app.use(logger('dev'));
app.use(express.json({ limit: '10mb' }));
app.use(express.urlencoded({ extended: false, limit: '10mb' }));
app.use(cookieParser());
app.use(express.static(path.join(__dirname, 'public')));

app.use('/', indexRouter);
app.use('/users', usersRouter);
<<<<<<< HEAD
app.use('/posts', postsRouter);


=======
app.use('/auth', authRouter);
>>>>>>> d0b64274

// catch 404 and forward to error handler
app.use(function(req, res, next) {
  next(createError(404));
});

// error handler
app.use(function(err, req, res, next) {
  // set locals, only providing error in development
  res.locals.message = err.message;
  res.locals.error = req.app.get('env') === 'development' ? err : {};

  // render the error page
  res.status(err.status || 500);
  res.render('error');
});

module.exports = app;<|MERGE_RESOLUTION|>--- conflicted
+++ resolved
@@ -19,11 +19,8 @@
 
 var indexRouter = require('./routes/index');
 var usersRouter = require('./routes/users');
-<<<<<<< HEAD
 var postsRouter = require('./routes/posts');
-=======
 var authRouter = require('./routes/auth');
->>>>>>> d0b64274
 
 var app = express();
 
@@ -73,13 +70,8 @@
 
 app.use('/', indexRouter);
 app.use('/users', usersRouter);
-<<<<<<< HEAD
 app.use('/posts', postsRouter);
-
-
-=======
 app.use('/auth', authRouter);
->>>>>>> d0b64274
 
 // catch 404 and forward to error handler
 app.use(function(req, res, next) {
